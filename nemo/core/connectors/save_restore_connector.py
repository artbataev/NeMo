# Copyright (c) 2021, NVIDIA CORPORATION.  All rights reserved.
# Copyright 2015 and onwards Google, Inc.
#
# Licensed under the Apache License, Version 2.0 (the "License");
# you may not use this file except in compliance with the License.
# You may obtain a copy of the License at
#
#     http://www.apache.org/licenses/LICENSE-2.0
#
# Unless required by applicable law or agreed to in writing, software
# distributed under the License is distributed on an "AS IS" BASIS,
# WITHOUT WARRANTIES OR CONDITIONS OF ANY KIND, either express or implied.
# See the License for the specific language governing permissions and
# limitations under the License.
from __future__ import annotations  # necessary for lazy types evaluation

import os
import shutil
import tarfile
import tempfile
import uuid
from typing import Optional, Set, Union

import torch
from omegaconf import DictConfig, OmegaConf
from omegaconf.omegaconf import open_dict
from pytorch_lightning.trainer.trainer import Trainer

<<<<<<< HEAD
import nemo.core.classes as nemo_classes  # to avoid circular import do not import ModelPT directly
=======
from nemo.core import classes as nemo_classes  # to avoid circular import do not import ModelPT directly
>>>>>>> 97f53ce2
from nemo.utils import logging, model_utils
from nemo.utils.app_state import AppState
from nemo.utils.get_rank import is_global_rank_zero
from nemo.utils.model_utils import inject_model_parallel_rank


class SaveRestoreConnector:
    def __init__(self) -> None:
        self._model_config_yaml = "model_config.yaml"
        self._model_weights_ckpt = "model_weights.ckpt"
        self._model_extracted_dir = None

    def save_to(self, model: "nemo_classes.ModelPT", save_path: str):
        """
        Saves model instance (weights and configuration) into .nemo file.
        You can use "restore_from" method to fully restore instance from .nemo file.

        .nemo file is an archive (tar.gz) with the following:
            model_config.yaml - model configuration in .yaml format. You can deserialize this into cfg argument for model's constructor
            model_wights.ckpt - model checkpoint

        Args:
            model: ModelPT object to be saved.
            save_path: Path to .nemo file where model instance should be saved
        """

        if is_global_rank_zero():
            with tempfile.TemporaryDirectory() as tmpdir:
                config_yaml = os.path.join(tmpdir, self.model_config_yaml)
                model_weights = os.path.join(tmpdir, self.model_weights_ckpt)
                model.to_config_file(path2yaml_file=config_yaml)
                # update subconfigs, if there are child model, since child model can change its config
                self._update_subconfigs(model, path2yaml_file=config_yaml)
                if model.has_native_or_submodules_artifacts():
                    self._handle_artifacts(model, nemo_file_folder=tmpdir)
                    # We should not update self._cfg here - the model can still be in use
                    self._update_artifact_paths(model, path2yaml_file=config_yaml)
                self._save_state_dict_to_disk(model.state_dict(), model_weights)
                self._make_nemo_file_from_folder(filename=save_path, source_dir=tmpdir)
        else:
            return

    def load_config_and_state_dict(
        self,
        calling_cls,
        restore_path: str,
        override_config_path: Optional[Union[OmegaConf, str]] = None,
        map_location: Optional[torch.device] = None,
        strict: bool = True,
        return_config: bool = False,
        trainer: Trainer = None,
    ):
        """
        Restores model instance (weights and configuration) into .nemo file

        Args:
            restore_path: path to .nemo file from which model should be instantiated
            override_config_path: path to a yaml config that will override the internal
                config file or an OmegaConf / DictConfig object representing the model config.
            map_location: Optional torch.device() to map the instantiated model to a device.
                By default (None), it will select a GPU if available, falling back to CPU otherwise.
            strict: Passed to load_state_dict. By default True
            return_config: If set to true, will return just the underlying config of the restored
                model as an OmegaConf DictConfig object without instantiating the model.

        Example:
            ```
            model = nemo.collections.asr.models.EncDecCTCModel.restore_from('asr.nemo')
            assert isinstance(model, nemo.collections.asr.models.EncDecCTCModel)
            ```

        Returns:
            An instance of type cls or its underlying config (if return_config is set).
        """
        # Get path where the command is executed - the artifacts will be "retrieved" there
        # (original .nemo behavior)
        cwd = os.getcwd()

        if map_location is None:
            if torch.cuda.is_available():
                map_location = torch.device('cuda')
            else:
                map_location = torch.device('cpu')

        app_state = AppState()
        with tempfile.TemporaryDirectory() as tmpdir:
            try:
                # Check if self.model_extracted_dir is set, and is a valid path
                if self.model_extracted_dir is not None and os.path.isdir(self.model_extracted_dir):
                    # Log that NeMo will use the provided `model_extracted_dir`
                    logging.info(
                        f"Restoration will occur within pre-extracted directory : " f"`{self.model_extracted_dir}`."
                    )

                    # Override `tmpdir` above with the pre-extracted `model_extracted_dir`
                    tmpdir = self.model_extracted_dir

                else:
                    # Extract the nemo file into the temporary directory
                    self._unpack_nemo_file(path2file=restore_path, out_folder=tmpdir)

                # Change current working directory to
                os.chdir(tmpdir)
                if override_config_path is None:
                    config_yaml = os.path.join(tmpdir, self.model_config_yaml)
                else:
                    # can be str path or OmegaConf / DictConfig object
                    config_yaml = override_config_path
                if not isinstance(config_yaml, (OmegaConf, DictConfig)):
                    conf = OmegaConf.load(config_yaml)
                else:
                    conf = config_yaml
                    if override_config_path is not None:
                        # Resolve the override config
                        conf = OmegaConf.to_container(conf, resolve=True)
                        conf = OmegaConf.create(conf)
                # If override is top level config, extract just `model` from it
                if 'model' in conf:
                    conf = conf.model

                if return_config:
                    instance = conf
                    return instance
                else:
                    if app_state.model_parallel_size is not None and app_state.model_parallel_size > 1:
                        model_weights = self._inject_model_parallel_rank_for_ckpt(tmpdir, self.model_weights_ckpt)
                    else:
                        model_weights = os.path.join(tmpdir, self.model_weights_ckpt)
                OmegaConf.set_struct(conf, True)
                os.chdir(cwd)
                # get the class
                calling_cls._set_model_restore_state(is_being_restored=True, folder=tmpdir)
                instance = calling_cls.from_config_dict(config=conf, trainer=trainer)
                instance = instance.to(map_location)
                # add load_state_dict override
                if app_state.model_parallel_size is not None and app_state.model_parallel_size > 1:
                    model_weights = self._inject_model_parallel_rank_for_ckpt(tmpdir, self.model_weights_ckpt)
                state_dict = self._load_state_dict_from_disk(model_weights, map_location=map_location)
            finally:
                os.chdir(cwd)

        return (conf, instance, state_dict)

    def modify_state_dict(self, conf, state_dict):
        """
        Utility method that allows to modify the state dict before loading parameters into a model.
        Args:
            conf: A model level OmegaConf object.
            state_dict: The state dict restored from the checkpoint.
        Returns:
            A potentially modified state dict.
        """

        # NOTE and TODO (sandeepsub) This is duplicated across save_restore_connector and nlp_save_restore_connector. This shouldn't be here.
        if conf.get('megatron_amp_O2', False):
            new_state_dict = {}
            for key in state_dict.keys():
                new_key = key.replace('model.', 'model.module.', 1)
                new_state_dict[new_key] = state_dict[key]
            state_dict = new_state_dict
        return state_dict

    def load_instance_with_state_dict(self, instance, state_dict, strict):
        """
        Utility method that loads a model instance with the (potentially modified) state dict.

        Args:
            instance: ModelPT subclass instance.
            state_dict: The state dict (which may have been modified)
            strict: Bool, whether to perform strict checks when loading the state dict.
        """
        instance.load_state_dict(state_dict, strict=strict)
        instance._set_model_restore_state(is_being_restored=False)

    def restore_from(
        self,
        calling_cls,
        restore_path: str,
        override_config_path: Optional[Union[OmegaConf, str]] = None,
        map_location: Optional[torch.device] = None,
        strict: bool = True,
        return_config: bool = False,
        trainer: Trainer = None,
    ):
        """
        Restores model instance (weights and configuration) into .nemo file

        Args:
            restore_path: path to .nemo file from which model should be instantiated
            override_config_path: path to a yaml config that will override the internal
                config file or an OmegaConf / DictConfig object representing the model config.
            map_location: Optional torch.device() to map the instantiated model to a device.
                By default (None), it will select a GPU if available, falling back to CPU otherwise.
            strict: Passed to load_state_dict. By default True
            return_config: If set to true, will return just the underlying config of the restored
                model as an OmegaConf DictConfig object without instantiating the model.
            trainer: An optional Trainer object, passed to the model constructor.

        Example:
            ```
            model = nemo.collections.asr.models.EncDecCTCModel.restore_from('asr.nemo')
            assert isinstance(model, nemo.collections.asr.models.EncDecCTCModel)
            ```

        Returns:
            An instance of type cls or its underlying config (if return_config is set).
        """
        # Get path where the command is executed - the artifacts will be "retrieved" there
        # (original .nemo behavior)
        loaded_params = self.load_config_and_state_dict(
            calling_cls, restore_path, override_config_path, map_location, strict, return_config, trainer,
        )
        if not isinstance(loaded_params, tuple):
            return loaded_params
        conf, instance, state_dict = loaded_params
        state_dict = self.modify_state_dict(conf, state_dict)
        self.load_instance_with_state_dict(instance, state_dict, strict)
        logging.info(f'Model {instance.__class__.__name__} was successfully restored from {restore_path}.')
        return instance

    def extract_state_dict_from(self, restore_path: str, save_dir: str, split_by_module: bool = False):
        """
        Extract the state dict(s) from a provided .nemo tarfile and save it to a directory.

        Args:
            restore_path: path to .nemo file from which state dict(s) should be extracted
            save_dir: directory in which the saved state dict(s) should be stored
            split_by_module: bool flag, which determins whether the output checkpoint should
                be for the entire Model, or the individual module's that comprise the Model

        Example:
            To convert the .nemo tarfile into a single Model level PyTorch checkpoint
            ::
            state_dict = nemo.collections.asr.models.EncDecCTCModel.extract_state_dict_from('asr.nemo', './asr_ckpts')


            To restore a model from a Model level checkpoint
            ::
            model = nemo.collections.asr.models.EncDecCTCModel(cfg)  # or any other method of restoration
            model.load_state_dict(torch.load("./asr_ckpts/model_weights.ckpt"))


            To convert the .nemo tarfile into multiple Module level PyTorch checkpoints
            ::
            state_dict = nemo.collections.asr.models.EncDecCTCModel.extract_state_dict_from('asr.nemo', './asr_ckpts', split_by_module=True)


            To restore a module from a Module level checkpoint
            ::
            model = nemo.collections.asr.models.EncDecCTCModel(cfg)  # or any other method of restoration

            # load the individual components
            model.preprocessor.load_state_dict(torch.load("./asr_ckpts/preprocessor.ckpt"))
            model.encoder.load_state_dict(torch.load("./asr_ckpts/encoder.ckpt"))
            model.decoder.load_state_dict(torch.load("./asr_ckpts/decoder.ckpt"))


        Returns:
            The state dict that was loaded from the original .nemo checkpoint
        """

        cwd = os.getcwd()

        save_dir = os.path.abspath(save_dir)
        if not os.path.exists(save_dir):
            os.makedirs(save_dir, exist_ok=True)

        with tempfile.TemporaryDirectory() as tmpdir:
            try:
                self._unpack_nemo_file(path2file=restore_path, out_folder=tmpdir)
                os.chdir(tmpdir)
                model_weights = os.path.join(tmpdir, self.model_weights_ckpt)
                state_dict = self._load_state_dict_from_disk(model_weights)

                if not split_by_module:
                    filepath = os.path.join(save_dir, self.model_weights_ckpt)
                    self._save_state_dict_to_disk(state_dict, filepath)

                else:
                    key_set = set([key.split(".")[0] for key in state_dict.keys()])
                    for primary_key in key_set:
                        inner_keys = [key for key in state_dict.keys() if key.split(".")[0] == primary_key]
                        state_dict_subset = {
                            ".".join(inner_key.split(".")[1:]): state_dict[inner_key] for inner_key in inner_keys
                        }
                        filepath = os.path.join(save_dir, f"{primary_key}.ckpt")
                        self._save_state_dict_to_disk(state_dict_subset, filepath)

                logging.info(f'Checkpoints from {restore_path} were successfully extracted into {save_dir}.')
            finally:
                os.chdir(cwd)

        return state_dict

    def register_artifact(self, model, config_path: str, src: str, verify_src_exists: bool = True):
        """
        Register model artifacts with this function. These artifacts (files) will be included inside .nemo file
        when model.save_to("mymodel.nemo") is called.

        How it works:

        1. It always returns existing absolute path which can be used during Model constructor call
            EXCEPTION: src is None or "" in which case nothing will be done and src will be returned
        2. It will add (config_path, model_utils.ArtifactItem()) pair to self.artifacts

            .. code-block::

              If "src" is local existing path:
                  then it will be returned in absolute path form
              elif "src" starts with "nemo_file:unique_artifact_name":
                  .nemo will be untarred to a temporary folder location and an actual existing path will be returned
              else:
                  an error will be raised.

        WARNING: use .register_artifact calls in your models' constructors.
        The returned path is not guaranteed to exist after you have exited your model's constructor.

        Args:
            model: ModelPT object to register artifact for.
            config_path (str): Artifact key. Usually corresponds to the model config.
            src (str): Path to artifact.
            verify_src_exists (bool): If set to False, then the artifact is optional and register_artifact will return
                None even if src is not found. Defaults to True.

        Returns:
            str: If src is not None or empty it always returns absolute path which is guaranteed to exists during model
                instance life
        """
        app_state = AppState()

        artifact_item = model_utils.ArtifactItem()

        # This is for backward compatibility, if the src objects exists simply inside of the tarfile
        # without its key having been overriden, this pathway will be used.
        src_obj_name = os.path.basename(src)
        if app_state.nemo_file_folder is not None:
            src_obj_path = os.path.abspath(os.path.join(app_state.nemo_file_folder, src_obj_name))
        else:
            src_obj_path = src_obj_name

        # src is a local existing path - register artifact and return exact same path for usage by the model
        if os.path.exists(os.path.abspath(src)):
            return_path = os.path.abspath(src)
            artifact_item.path_type = model_utils.ArtifactPathType.LOCAL_PATH

        # this is the case when artifact must be retried from the nemo file
        # we are assuming that the location of the right nemo file is available from _MODEL_RESTORE_PATH
        elif src.startswith("nemo:"):
            return_path = os.path.abspath(os.path.join(app_state.nemo_file_folder, src[5:]))
            artifact_item.path_type = model_utils.ArtifactPathType.TAR_PATH

        # backward compatibility implementation
        elif os.path.exists(src_obj_path):
            return_path = src_obj_path
            artifact_item.path_type = model_utils.ArtifactPathType.TAR_PATH
        else:
            if verify_src_exists:
                raise FileNotFoundError(
                    f"src path does not exist or it is not a path in nemo file. src value I got was: {src}. Absolute: {os.path.abspath(src)}"
                )
            else:
                # artifact is optional and we simply return None
                return None

        assert os.path.exists(return_path)

        artifact_item.path = os.path.abspath(src)
        model.artifacts[config_path] = artifact_item
        # we were called by ModelPT
        if hasattr(model, "cfg"):
            with open_dict(model._cfg):
                OmegaConf.update(model.cfg, config_path, return_path)
        return return_path

    def _handle_artifacts(self, model, nemo_file_folder):
        tarfile_artifacts = []
        app_state = AppState()

        # aggregate artifacts from self and all children recursively
        artifacts_containers = []
        for _, config_path, module in model.named_nemo_modules():
            if module.has_artifacts():  # NeMo model with artifacts
                artifacts_containers.append((config_path, module.artifacts))

        if len(artifacts_containers) > 0 and (not hasattr(model, "artifacts") or model.artifacts is None):
            # model has no artifacts, but submodules have some
            model.artifacts = dict()
        for config_path, artifacts in artifacts_containers:
            for subconf_path, artiitem in artifacts.items():
                conf_path = f"{config_path}.{subconf_path}" if config_path else f"{subconf_path}"
                if artiitem.path_type == model_utils.ArtifactPathType.LOCAL_PATH:
                    if not os.path.exists(artiitem.path):
                        raise FileNotFoundError(f"Artifact {conf_path} not found at location: {artiitem.path}")

                    # Generate new uniq artifact name and copy it to nemo_file_folder
                    # Note uuid.uuid4().hex is guaranteed to be 32 character long
                    artifact_base_name = os.path.basename(artiitem.path)
                    artifact_uniq_name = f"{uuid.uuid4().hex}_{artifact_base_name}"
                    shutil.copy2(artiitem.path, os.path.join(nemo_file_folder, artifact_uniq_name))

                    # Update artifacts registry
                    artiitem.hashed_path = "nemo:" + artifact_uniq_name
                    model.artifacts[conf_path] = artiitem

                elif artiitem.path_type == model_utils.ArtifactPathType.TAR_PATH:
                    # process all tarfile artifacts in one go, so preserve key-value pair
                    tarfile_artifacts.append((conf_path, artiitem))
                    if subconf_path:  # artifact from submodule
                        model.artifacts[conf_path] = artiitem

                else:
                    raise ValueError(f"Directly referencing artifacts from other nemo files isn't supported yet")

        # Process current tarfile artifacts by unpacking the previous tarfile and extract the artifacts
        # that are currently required.
<<<<<<< HEAD
        restoration_paths = []  # model + submodules restoration paths
        model_metadata = app_state.get_model_metadata_from_guid(model.model_guid)
        if model_metadata.restoration_path is not None:
            restoration_paths.append(model_metadata.restoration_path)
        # aggregate restoration paths for all submodules
        for _, module in model.named_modules():
            if isinstance(module, nemo_classes.ModelPT):
                submodule_restoration_path = app_state.get_model_metadata_from_guid(module.model_guid).restoration_path
                if submodule_restoration_path is not None:
                    restoration_paths.append(submodule_restoration_path)
        if tarfile_artifacts and not restoration_paths:
            logging.warning("Model contains registered artifacts, but no restoration paths found")
        if tarfile_artifacts and restoration_paths:
=======
        # artifacts can be native (from the model itself) and from submodules
        restoration_paths: Set[str] = set()  # model + submodules restoration paths, handle only unique paths
        model_metadata = app_state.get_model_metadata_from_guid(model.model_guid)
        if model_metadata.restoration_path is not None:
            restoration_paths.add(model_metadata.restoration_path)
        # aggregate restoration paths for all submodules recursively
        for module in model.modules():
            if isinstance(module, nemo_classes.ModelPT):  # if NeMo model
                submodule_restoration_path = app_state.get_model_metadata_from_guid(module.model_guid).restoration_path
                if submodule_restoration_path is not None:
                    restoration_paths.add(submodule_restoration_path)
        if len(tarfile_artifacts) > 0 and len(restoration_paths) == 0:
            # TODO: see cases when this can occur, and if we can fix them
            logging.warning("Model contains registered artifacts, but no restoration paths found")
        if len(tarfile_artifacts) > 0 and len(restoration_paths) > 0:
>>>>>>> 97f53ce2
            # Need to step into nemo archive to extract file
            # Get path where the command is executed - the artifacts will be "retrieved" there
            # (original .nemo behavior)
            cwd = os.getcwd()
            try:
                # Step into the nemo archive to try and find the file
                with tempfile.TemporaryDirectory() as archive_dir:
<<<<<<< HEAD
=======
                    # unpack all restorations paths (nemo checkpoints)
                    # in nemo checkpoints all resources contain hash in name, so there should be no collisions
>>>>>>> 97f53ce2
                    for path in restoration_paths:
                        self._unpack_nemo_file(path2file=path, out_folder=archive_dir)
                    os.chdir(archive_dir)
                    for conf_path, artiitem in tarfile_artifacts:
                        # Get basename and copy it to nemo_file_folder
                        if 'nemo:' in artiitem.path:
                            artifact_base_name = artiitem.path.split('nemo:')[1]
                        else:
                            artifact_base_name = os.path.basename(artiitem.path)
                        # no need to hash here as we are in tarfile_artifacts which are already hashed
                        artifact_uniq_name = artifact_base_name
                        shutil.copy2(artifact_base_name, os.path.join(nemo_file_folder, artifact_uniq_name))

                        # Update artifacts registry
                        new_artiitem = model_utils.ArtifactItem()
                        new_artiitem.path = "nemo:" + artifact_uniq_name
                        new_artiitem.path_type = model_utils.ArtifactPathType.TAR_PATH
                        model.artifacts[conf_path] = new_artiitem
            finally:
                # change back working directory
                os.chdir(cwd)

    @staticmethod
    def _update_subconfigs(model: "nemo_classes.ModelPT", path2yaml_file):
        """
        Update subconfigs of the model if ModelPT has submodules
        Should be called before updating artifacts paths
        """
        if not model.has_nemo_submodules():
            # no submodules => nothing to update
            return
        conf = OmegaConf.load(path2yaml_file)
        # update subconfigs for all children recoursively
        # parent configs updated before children
        for _, conf_path, submodule in model.named_nemo_modules():
            if not conf_path:  # self
                continue
            OmegaConf.update(conf, conf_path, submodule.cfg)
        with open(path2yaml_file, 'w', encoding='utf-8') as fout:
            OmegaConf.save(config=conf, f=fout, resolve=True)

    def _update_artifact_paths(self, model, path2yaml_file):
        if hasattr(model, "artifacts") and model.artifacts is not None and len(model.artifacts) > 0:
            conf = OmegaConf.load(path2yaml_file)
            for conf_path, item in model.artifacts.items():
                if item.hashed_path is None:
                    OmegaConf.update(conf, conf_path, item.path)
                else:
                    OmegaConf.update(conf, conf_path, item.hashed_path)
            with open(path2yaml_file, 'w', encoding='utf-8') as fout:
                OmegaConf.save(config=conf, f=fout, resolve=True)

    def _inject_model_parallel_rank_for_ckpt(self, dirname, basename):
        model_weights = os.path.join(dirname, basename)
        model_weights = inject_model_parallel_rank(model_weights)
        return model_weights

    @staticmethod
    def _make_nemo_file_from_folder(filename, source_dir):
        dirname = os.path.dirname(filename)
        os.makedirs(dirname, exist_ok=True)
        with tarfile.open(filename, "w:") as tar:
            tar.add(source_dir, arcname=".")

    @staticmethod
    def _unpack_nemo_file(path2file: str, out_folder: str) -> str:
        if not os.path.exists(path2file):
            raise FileNotFoundError(f"{path2file} does not exist")

        # we start with an assumption of uncompressed tar,
        # which should be true for versions 1.7.0 and above
        tar_header = "r:"
        try:
            tar_test = tarfile.open(path2file, tar_header)
            tar_test.close()
        except tarfile.ReadError:
            # can be older checkpoint => try compressed tar
            tar_header = "r:gz"
        tar = tarfile.open(path2file, tar_header)
        tar.extractall(path=out_folder)
        tar.close()
        return out_folder

    @staticmethod
    def _save_state_dict_to_disk(state_dict, filepath):
        torch.save(state_dict, filepath)

    @staticmethod
    def _load_state_dict_from_disk(model_weights, map_location=None):
        return torch.load(model_weights, map_location=map_location)

    @property
    def model_config_yaml(self) -> str:
        return self._model_config_yaml

    @model_config_yaml.setter
    def model_config_yaml(self, path: str):
        self._model_config_yaml = path

    @property
    def model_weights_ckpt(self) -> str:
        return self._model_weights_ckpt

    @model_weights_ckpt.setter
    def model_weights_ckpt(self, path: str):
        self._model_weights_ckpt = path

    @property
    def model_extracted_dir(self) -> Optional[str]:
        return self._model_extracted_dir

    @model_extracted_dir.setter
    def model_extracted_dir(self, path: Optional[str]):
        self._model_extracted_dir = path<|MERGE_RESOLUTION|>--- conflicted
+++ resolved
@@ -26,11 +26,7 @@
 from omegaconf.omegaconf import open_dict
 from pytorch_lightning.trainer.trainer import Trainer
 
-<<<<<<< HEAD
-import nemo.core.classes as nemo_classes  # to avoid circular import do not import ModelPT directly
-=======
 from nemo.core import classes as nemo_classes  # to avoid circular import do not import ModelPT directly
->>>>>>> 97f53ce2
 from nemo.utils import logging, model_utils
 from nemo.utils.app_state import AppState
 from nemo.utils.get_rank import is_global_rank_zero
@@ -446,21 +442,6 @@
 
         # Process current tarfile artifacts by unpacking the previous tarfile and extract the artifacts
         # that are currently required.
-<<<<<<< HEAD
-        restoration_paths = []  # model + submodules restoration paths
-        model_metadata = app_state.get_model_metadata_from_guid(model.model_guid)
-        if model_metadata.restoration_path is not None:
-            restoration_paths.append(model_metadata.restoration_path)
-        # aggregate restoration paths for all submodules
-        for _, module in model.named_modules():
-            if isinstance(module, nemo_classes.ModelPT):
-                submodule_restoration_path = app_state.get_model_metadata_from_guid(module.model_guid).restoration_path
-                if submodule_restoration_path is not None:
-                    restoration_paths.append(submodule_restoration_path)
-        if tarfile_artifacts and not restoration_paths:
-            logging.warning("Model contains registered artifacts, but no restoration paths found")
-        if tarfile_artifacts and restoration_paths:
-=======
         # artifacts can be native (from the model itself) and from submodules
         restoration_paths: Set[str] = set()  # model + submodules restoration paths, handle only unique paths
         model_metadata = app_state.get_model_metadata_from_guid(model.model_guid)
@@ -476,7 +457,6 @@
             # TODO: see cases when this can occur, and if we can fix them
             logging.warning("Model contains registered artifacts, but no restoration paths found")
         if len(tarfile_artifacts) > 0 and len(restoration_paths) > 0:
->>>>>>> 97f53ce2
             # Need to step into nemo archive to extract file
             # Get path where the command is executed - the artifacts will be "retrieved" there
             # (original .nemo behavior)
@@ -484,11 +464,8 @@
             try:
                 # Step into the nemo archive to try and find the file
                 with tempfile.TemporaryDirectory() as archive_dir:
-<<<<<<< HEAD
-=======
                     # unpack all restorations paths (nemo checkpoints)
                     # in nemo checkpoints all resources contain hash in name, so there should be no collisions
->>>>>>> 97f53ce2
                     for path in restoration_paths:
                         self._unpack_nemo_file(path2file=path, out_folder=archive_dir)
                     os.chdir(archive_dir)
