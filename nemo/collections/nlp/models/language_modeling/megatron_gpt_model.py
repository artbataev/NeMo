--- conflicted
+++ resolved
@@ -40,11 +40,8 @@
     get_ltor_masks_and_position_ids,
 )
 from nemo.collections.nlp.modules.common.tokenizer_utils import get_nmt_tokenizer
-<<<<<<< HEAD
-=======
 from nemo.collections.nlp.parts.nlp_overrides import GradScaler
 from nemo.core.optim import MasterOptimizerWrapper, prepare_lr_scheduler
->>>>>>> 66b5b07b
 from nemo.utils import AppState, logging
 
 
@@ -74,12 +71,6 @@
             seed=self.cfg.get('seed', 1234),
         )
 
-<<<<<<< HEAD
-        if self.cfg.get('precision') != 'bf16':
-            set_jit_fusion_options()
-
-=======
->>>>>>> 66b5b07b
         self.tokenizer = get_nmt_tokenizer(
             library=self.cfg.tokenizer.library,
             model_name=self.cfg.tokenizer.type,
@@ -394,9 +385,6 @@
             self.setup_test_data(self.cfg.data)
 
     def setup_training_data(self, cfg):
-<<<<<<< HEAD
-        if hasattr(self, '_train_ds'):
-=======
         if self.use_soft_prompts:
             if cfg.get('train_ds', None):
                 self._train_ds, self._train_dl = self.build_prompt_tuning_dataset(self.cfg.data.train_ds)
@@ -407,7 +395,6 @@
             self.prompt_tuning_freeze()
 
         elif hasattr(self, '_train_ds'):
->>>>>>> 66b5b07b
             resume_checkpoint_path = self.trainer.checkpoint_connector.resume_from_checkpoint_fit_path
             if resume_checkpoint_path:
                 consumed_samples = int(
@@ -497,10 +484,6 @@
         if clip_val <= 0:
             return
 
-<<<<<<< HEAD
-        parameters = self.model.parameters()
-        clip_grad_norm_fp32(parameters=parameters, max_norm=clip_val)
-=======
         if self.megatron_amp_o2:
             # grep fp32 master parameters for gradient clipping
             parameters = self._optimizer.get_parameters()
@@ -562,7 +545,6 @@
         request = {"tokens": buckets, "prompt_tags": bucket_prompt_tags}
 
         return request, positions, tokens_to_generate, compute_logprobs[0]
->>>>>>> 66b5b07b
 
     def predict_step(self, batch: Any, batch_idx: int, dataloader_idx: Optional[int] = None) -> Any:
         request, positions, tokens_to_generate, compute_logprobs = MegatronGPTModel._bucketize_gpt_inference(
