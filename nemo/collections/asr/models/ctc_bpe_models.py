# Copyright (c) 2020, NVIDIA CORPORATION.  All rights reserved.
#
# Licensed under the Apache License, Version 2.0 (the "License");
# you may not use this file except in compliance with the License.
# You may obtain a copy of the License at
#
#     http://www.apache.org/licenses/LICENSE-2.0
#
# Unless required by applicable law or agreed to in writing, software
# distributed under the License is distributed on an "AS IS" BASIS,
# WITHOUT WARRANTIES OR CONDITIONS OF ANY KIND, either express or implied.
# See the License for the specific language governing permissions and
# limitations under the License.

import copy
import os
from typing import Dict, List, Optional, Union

import torch
from omegaconf import DictConfig, ListConfig, OmegaConf, open_dict

from nemo.collections.asr.data import audio_to_text_dataset
from nemo.collections.asr.data.audio_to_text_dali import AudioToBPEDALIDataset
from nemo.collections.asr.losses.ctc import CTCLoss
from nemo.collections.asr.metrics.wer_bpe import WERBPE, CTCBPEDecoding, CTCBPEDecodingConfig
from nemo.collections.asr.models.ctc_models import EncDecCTCModel
from nemo.collections.asr.parts.mixins import ASRBPEMixin
from nemo.core.classes.common import PretrainedModelInfo
from nemo.utils import logging, model_utils

__all__ = ['EncDecCTCModelBPE']


class EncDecCTCModelBPE(EncDecCTCModel, ASRBPEMixin):
    """Encoder decoder CTC-based models with Byte Pair Encoding."""

    def __init__(self, cfg: DictConfig, trainer=None):
        # Convert to Hydra 1.0 compatible DictConfig
        cfg = model_utils.convert_model_config_to_dict_config(cfg)
        cfg = model_utils.maybe_update_config_version(cfg)

        if 'tokenizer' not in cfg:
            raise ValueError("`cfg` must have `tokenizer` config to create a tokenizer !")

        # Setup the tokenizer
        self._setup_tokenizer(cfg.tokenizer)

        # Initialize a dummy vocabulary
        vocabulary = self.tokenizer.tokenizer.get_vocab()

        # Set the new vocabulary
        with open_dict(cfg):
            # sidestepping the potential overlapping tokens issue in aggregate tokenizers
            if self.tokenizer_type == "agg":
                cfg.decoder.vocabulary = ListConfig(vocabulary)
            else:
                cfg.decoder.vocabulary = ListConfig(list(vocabulary.keys()))

        # Override number of classes if placeholder provided
        num_classes = cfg.decoder["num_classes"]

        if num_classes < 1:
            logging.info(
                "\nReplacing placeholder number of classes ({}) with actual number of classes - {}".format(
                    num_classes, len(vocabulary)
                )
            )
            cfg.decoder["num_classes"] = len(vocabulary)

        super().__init__(cfg=cfg, trainer=trainer)

        # Setup decoding objects
        decoding_cfg = self.cfg.get('decoding', None)

        # In case decoding config not found, use default config
        if decoding_cfg is None:
            decoding_cfg = OmegaConf.structured(CTCBPEDecodingConfig)
            with open_dict(self.cfg):
                self.cfg.decoding = decoding_cfg

        self.decoding = CTCBPEDecoding(self.cfg.decoding, tokenizer=self.tokenizer)

        # Setup metric with decoding strategy
        self._wer = WERBPE(
            decoding=self.decoding,
            use_cer=self._cfg.get('use_cer', False),
            dist_sync_on_step=True,
            log_prediction=self._cfg.get("log_prediction", False),
        )

<<<<<<< HEAD
    def _setup_dataset_from_config(self, config: Optional[Dict]):
        if 'augmentor' in config:
            augmentor = process_augmentations(config['augmentor'])
        else:
            augmentor = None
=======
    def _setup_dataloader_from_config(self, config: Optional[Dict]):
        dataset = audio_to_text_dataset.get_audio_to_text_bpe_dataset_from_config(
            config=config,
            local_rank=self.local_rank,
            global_rank=self.global_rank,
            world_size=self.world_size,
            tokenizer=self.tokenizer,
            preprocessor_cfg=self.cfg.get("preprocessor", None),
        )
>>>>>>> 97f53ce2

        if dataset is None:
            return None

        if isinstance(dataset, AudioToBPEDALIDataset):
            # DALI Dataset implements dataloader interface
            return dataset

        shuffle = config['shuffle']
        if config.get('is_tarred', False):
            shuffle = False
<<<<<<< HEAD
        else:
            if 'manifest_filepath' in config and config['manifest_filepath'] is None:
                logging.warning(f"Could not load dataset as `manifest_filepath` was None. Provided config : {config}")
                return None
            if is_concat:
                dataset = audio_to_text_dataset.get_concat_bpe_dataset(
                    config=config,
                    global_rank=self.global_rank,
                    world_size=self.world_size,
                    tokenizer=self.tokenizer,
                    augmentor=augmentor,
                )
            else:
                dataset = audio_to_text_dataset.get_bpe_dataset(
                    config=config, tokenizer=self.tokenizer, augmentor=augmentor
                )

        return dataset

    def _setup_dataloader_from_config(self, config: Optional[Dict]):
        dataset = self._setup_dataset_from_config(config)
        if dataset is None:
            return None
=======
>>>>>>> 97f53ce2

        if hasattr(dataset, 'collate_fn'):
            collate_fn = dataset.collate_fn
        else:
            collate_fn = dataset.datasets[0].collate_fn

        shuffle = config['shuffle']
        if config.get('is_tarred', False):
            shuffle = False

        return torch.utils.data.DataLoader(
            dataset=dataset,
            batch_size=config['batch_size'],
            collate_fn=collate_fn,
            drop_last=config.get('drop_last', False),
            shuffle=shuffle,
            num_workers=config.get('num_workers', 0),
            pin_memory=config.get('pin_memory', False),
        )

    def _setup_transcribe_dataloader(self, config: Dict) -> 'torch.utils.data.DataLoader':
        """
        Setup function for a temporary data loader which wraps the provided audio file.

        Args:
            config: A python dictionary which contains the following keys:
            paths2audio_files: (a list) of paths to audio files. The files should be relatively short fragments. \
                Recommended length per file is between 5 and 25 seconds.
            batch_size: (int) batch size to use during inference. \
                Bigger will result in better throughput performance but would use more memory.
            temp_dir: (str) A temporary directory where the audio manifest is temporarily
                stored.
            num_workers: (int) number of workers. Depends of the batch_size and machine. \
                0 - only the main process will load batches, 1 - one worker (not main process)

        Returns:
            A pytorch DataLoader for the given audio file(s).
        """

        if 'manifest_filepath' in config:
            manifest_filepath = config['manifest_filepath']
            batch_size = config['batch_size']
        else:
            manifest_filepath = os.path.join(config['temp_dir'], 'manifest.json')
            batch_size = min(config['batch_size'], len(config['paths2audio_files']))

        dl_config = {
            'manifest_filepath': manifest_filepath,
            'sample_rate': self.preprocessor._sample_rate,
            'batch_size': batch_size,
            'shuffle': False,
            'num_workers': config.get('num_workers', min(batch_size, os.cpu_count() - 1)),
            'pin_memory': True,
            'channel_selector': config.get('channel_selector', None),
            'use_start_end_token': self.cfg.validation_ds.get('use_start_end_token', False),
        }

        if config.get("augmentor"):
            dl_config['augmentor'] = config.get("augmentor")

        temporary_datalayer = self._setup_dataloader_from_config(config=DictConfig(dl_config))
        return temporary_datalayer

    def change_vocabulary(
        self,
        new_tokenizer_dir: Union[str, DictConfig],
        new_tokenizer_type: str,
        decoding_cfg: Optional[DictConfig] = None,
    ):
        """
        Changes vocabulary of the tokenizer used during CTC decoding process.
        Use this method when fine-tuning on from pre-trained model.
        This method changes only decoder and leaves encoder and pre-processing modules unchanged. For example, you would
        use it if you want to use pretrained encoder when fine-tuning on a data in another language, or when you'd need
        model to learn capitalization, punctuation and/or special characters.

        Args:
            new_tokenizer_dir: Directory path to tokenizer or a config for a new tokenizer (if the tokenizer type is `agg`)
            new_tokenizer_type: Either `agg`, `bpe` or `wpe`. `bpe` is used for SentencePiece tokenizers,
                whereas `wpe` is used for `BertTokenizer`.
            new_tokenizer_cfg: A config for the new tokenizer. if provided, pre-empts the dir and type

        Returns: None

        """
        if isinstance(new_tokenizer_dir, DictConfig):
            if new_tokenizer_type == 'agg':
                new_tokenizer_cfg = new_tokenizer_dir
            else:
                raise ValueError(
                    f'New tokenizer dir should be a string unless the tokenizer is `agg`, but this tokenizer type is: {new_tokenizer_type}'
                )
        else:
            new_tokenizer_cfg = None

        if new_tokenizer_cfg is not None:
            tokenizer_cfg = new_tokenizer_cfg
        else:
            if not os.path.isdir(new_tokenizer_dir):
                raise NotADirectoryError(
                    f'New tokenizer dir must be non-empty path to a directory. But I got: {new_tokenizer_dir}'
                    f"New tokenizer dir must be non-empty path to a directory. But I got: {new_tokenizer_dir}"
                )

            if new_tokenizer_type.lower() not in ('bpe', 'wpe'):
                raise ValueError(f'New tokenizer type must be either `bpe` or `wpe`')

            tokenizer_cfg = OmegaConf.create({'dir': new_tokenizer_dir, 'type': new_tokenizer_type})

        # Setup the tokenizer
        self._setup_tokenizer(tokenizer_cfg)

        # Initialize a dummy vocabulary
        vocabulary = self.tokenizer.tokenizer.get_vocab()

        # Set the new vocabulary
        decoder_config = copy.deepcopy(self.decoder.to_config_dict())
        # sidestepping the potential overlapping tokens issue in aggregate tokenizers
        if self.tokenizer_type == "agg":
            decoder_config.vocabulary = ListConfig(vocabulary)
        else:
            decoder_config.vocabulary = ListConfig(list(vocabulary.keys()))

        decoder_num_classes = decoder_config['num_classes']

        # Override number of classes if placeholder provided
        logging.info(
            "\nReplacing old number of classes ({}) with new number of classes - {}".format(
                decoder_num_classes, len(vocabulary)
            )
        )

        decoder_config['num_classes'] = len(vocabulary)

        del self.decoder
        self.decoder = EncDecCTCModelBPE.from_config_dict(decoder_config)
        del self.loss
        self.loss = CTCLoss(
            num_classes=self.decoder.num_classes_with_blank - 1,
            zero_infinity=True,
            reduction=self._cfg.get("ctc_reduction", "mean_batch"),
        )

        if decoding_cfg is None:
            # Assume same decoding config as before
            decoding_cfg = self.cfg.decoding

        # Assert the decoding config with all hyper parameters
        decoding_cls = OmegaConf.structured(CTCBPEDecodingConfig)
        decoding_cls = OmegaConf.create(OmegaConf.to_container(decoding_cls))
        decoding_cfg = OmegaConf.merge(decoding_cls, decoding_cfg)

        self.decoding = CTCBPEDecoding(decoding_cfg=decoding_cfg, tokenizer=self.tokenizer)

        self._wer = WERBPE(
            decoding=self.decoding,
            use_cer=self._cfg.get('use_cer', False),
            log_prediction=self._cfg.get("log_prediction", False),
            dist_sync_on_step=True,
        )

        # Update config
        with open_dict(self.cfg.decoder):
            self._cfg.decoder = decoder_config

        with open_dict(self.cfg.decoding):
            self._cfg.decoding = decoding_cfg

        logging.info(f"Changed tokenizer to {self.decoder.vocabulary} vocabulary.")

    def change_decoding_strategy(self, decoding_cfg: DictConfig):
        """
        Changes decoding strategy used during CTC decoding process.

        Args:
            decoding_cfg: A config for the decoder, which is optional. If the decoding type
                needs to be changed (from say Greedy to Beam decoding etc), the config can be passed here.
        """
        if decoding_cfg is None:
            # Assume same decoding config as before
            logging.info("No `decoding_cfg` passed when changing decoding strategy, using internal config")
            decoding_cfg = self.cfg.decoding

        # Assert the decoding config with all hyper parameters
        decoding_cls = OmegaConf.structured(CTCBPEDecodingConfig)
        decoding_cls = OmegaConf.create(OmegaConf.to_container(decoding_cls))
        decoding_cfg = OmegaConf.merge(decoding_cls, decoding_cfg)

        self.decoding = CTCBPEDecoding(decoding_cfg=decoding_cfg, tokenizer=self.tokenizer,)

        self._wer = WERBPE(
            decoding=self.decoding,
            use_cer=self._wer.use_cer,
            log_prediction=self._wer.log_prediction,
            dist_sync_on_step=True,
        )

        # Update config
        with open_dict(self.cfg.decoding):
            self.cfg.decoding = decoding_cfg

        logging.info(f"Changed decoding strategy to \n{OmegaConf.to_yaml(self.cfg.decoding)}")

    @classmethod
    def list_available_models(cls) -> List[PretrainedModelInfo]:
        """
        This method returns a list of pre-trained model which can be instantiated directly from NVIDIA's NGC cloud.

        Returns:
            List of available pre-trained models.
        """
        results = []

        model = PretrainedModelInfo(
            pretrained_model_name="stt_en_citrinet_256",
            description="For details about this model, please visit https://ngc.nvidia.com/catalog/models/nvidia:nemo:stt_en_citrinet_256",
            location="https://api.ngc.nvidia.com/v2/models/nvidia/nemo/stt_en_citrinet_256/versions/1.0.0rc1/files/stt_en_citrinet_256.nemo",
        )
        results.append(model)

        model = PretrainedModelInfo(
            pretrained_model_name="stt_en_citrinet_512",
            description="For details about this model, please visit https://ngc.nvidia.com/catalog/models/nvidia:nemo:stt_en_citrinet_512",
            location="https://api.ngc.nvidia.com/v2/models/nvidia/nemo/stt_en_citrinet_512/versions/1.0.0rc1/files/stt_en_citrinet_512.nemo",
        )
        results.append(model)

        model = PretrainedModelInfo(
            pretrained_model_name="stt_en_citrinet_1024",
            description="For details about this model, please visit https://ngc.nvidia.com/catalog/models/nvidia:nemo:stt_en_citrinet_1024",
            location="https://api.ngc.nvidia.com/v2/models/nvidia/nemo/stt_en_citrinet_1024/versions/1.0.0rc1/files/stt_en_citrinet_1024.nemo",
        )
        results.append(model)

        model = PretrainedModelInfo(
            pretrained_model_name="stt_en_citrinet_256_gamma_0_25",
            description="For details about this model, please visit https://ngc.nvidia.com/catalog/models/nvidia:nemo:stt_en_citrinet_256_gamma_0_25",
            location="https://api.ngc.nvidia.com/v2/models/nvidia/nemo/stt_en_citrinet_256_gamma_0_25/versions/1.0.0/files/stt_en_citrinet_256_gamma_0_25.nemo",
        )
        results.append(model)

        model = PretrainedModelInfo(
            pretrained_model_name="stt_en_citrinet_512_gamma_0_25",
            description="For details about this model, please visit https://ngc.nvidia.com/catalog/models/nvidia:nemo:stt_en_citrinet_512_gamma_0_25",
            location="https://api.ngc.nvidia.com/v2/models/nvidia/nemo/stt_en_citrinet_512_gamma_0_25/versions/1.0.0/files/stt_en_citrinet_512_gamma_0_25.nemo",
        )
        results.append(model)

        model = PretrainedModelInfo(
            pretrained_model_name="stt_en_citrinet_1024_gamma_0_25",
            description="For details about this model, please visit https://ngc.nvidia.com/catalog/models/nvidia:nemo:stt_en_citrinet_1024_gamma_0_25",
            location="https://api.ngc.nvidia.com/v2/models/nvidia/nemo/stt_en_citrinet_1024_gamma_0_25/versions/1.0.0/files/stt_en_citrinet_1024_gamma_0_25.nemo",
        )

        results.append(model)

        model = PretrainedModelInfo(
            pretrained_model_name="stt_es_citrinet_512",
            description="For details about this model, please visit https://ngc.nvidia.com/catalog/models/nvidia:nemo:stt_es_citrinet_512",
            location="https://api.ngc.nvidia.com/v2/models/nvidia/nemo/stt_es_citrinet_512/versions/1.0.0/files/stt_es_citrinet_512.nemo",
        )

        results.append(model)

        model = PretrainedModelInfo(
            pretrained_model_name="stt_de_citrinet_1024",
            description="For details about this model, please visit https://ngc.nvidia.com/catalog/models/nvidia:nemo:stt_de_citrinet_1024",
            location="https://api.ngc.nvidia.com/v2/models/nvidia/nemo/stt_de_citrinet_1024/versions/1.5.0/files/stt_de_citrinet_1024.nemo",
        )
        results.append(model)

        model = PretrainedModelInfo(
            pretrained_model_name="stt_fr_citrinet_1024_gamma_0_25",
            description="For details about this model, please visit https://catalog.ngc.nvidia.com/orgs/nvidia/teams/nemo/models/stt_fr_citrinet_1024_gamma_0_25",
            location="https://api.ngc.nvidia.com/v2/models/nvidia/nemo/stt_fr_citrinet_1024_gamma_0_25/versions/1.5/files/stt_fr_citrinet_1024_gamma_0_25.nemo",
        )
        results.append(model)

        model = PretrainedModelInfo(
            pretrained_model_name="stt_fr_no_hyphen_citrinet_1024_gamma_0_25",
            description="For details about this model, please visit https://catalog.ngc.nvidia.com/orgs/nvidia/teams/nemo/models/stt_fr_citrinet_1024_gamma_0_25",
            location="https://api.ngc.nvidia.com/v2/models/nvidia/nemo/stt_fr_citrinet_1024_gamma_0_25/versions/1.5/files/stt_fr_no_hyphen_citrinet_1024_gamma_0_25.nemo",
        )
        results.append(model)

        model = PretrainedModelInfo(
            pretrained_model_name="stt_es_citrinet_1024_gamma_0_25",
            description="For details about this model, please visit https://ngc.nvidia.com/catalog/models/nvidia:nemo:stt_es_citrinet_1024_gamma_0_25",
            location="https://api.ngc.nvidia.com/v2/models/nvidia/nemo/stt_es_citrinet_1024_gamma_0_25/versions/1.8.0/files/stt_es_citrinet_1024_gamma_0_25.nemo",
        )

        results.append(model)

        model = PretrainedModelInfo(
            pretrained_model_name="stt_en_conformer_ctc_small",
            description="For details about this model, please visit https://ngc.nvidia.com/catalog/models/nvidia:nemo:stt_en_conformer_ctc_small",
            location="https://api.ngc.nvidia.com/v2/models/nvidia/nemo/stt_en_conformer_ctc_small/versions/1.6.0/files/stt_en_conformer_ctc_small.nemo",
        )
        results.append(model)

        model = PretrainedModelInfo(
            pretrained_model_name="stt_en_conformer_ctc_medium",
            description="For details about this model, please visit https://ngc.nvidia.com/catalog/models/nvidia:nemo:stt_en_conformer_ctc_medium",
            location="https://api.ngc.nvidia.com/v2/models/nvidia/nemo/stt_en_conformer_ctc_medium/versions/1.6.0/files/stt_en_conformer_ctc_medium.nemo",
        )
        results.append(model)

        model = PretrainedModelInfo(
            pretrained_model_name="stt_en_conformer_ctc_large",
            description="For details about this model, please visit https://ngc.nvidia.com/catalog/models/nvidia:nemo:stt_en_conformer_ctc_large",
            location="https://api.ngc.nvidia.com/v2/models/nvidia/nemo/stt_en_conformer_ctc_large/versions/1.10.0/files/stt_en_conformer_ctc_large.nemo",
        )
        results.append(model)

        model = PretrainedModelInfo(
            pretrained_model_name="stt_en_conformer_ctc_xlarge",
            description="For details about this model, please visit https://ngc.nvidia.com/catalog/models/nvidia:nemo:stt_en_conformer_ctc_xlarge",
            location="https://api.ngc.nvidia.com/v2/models/nvidia/nemo/stt_en_conformer_ctc_xlarge/versions/1.10.0/files/stt_en_conformer_ctc_xlarge.nemo",
        )
        results.append(model)

        model = PretrainedModelInfo(
            pretrained_model_name="stt_en_squeezeformer_ctc_xsmall_ls",
            description="For details about this model, please visit https://catalog.ngc.nvidia.com/orgs/nvidia/teams/nemo/models/stt_en_squeezeformer_ctc_xsmall_ls",
            location="https://api.ngc.nvidia.com/v2/models/nvidia/nemo/stt_en_squeezeformer_ctc_xsmall_ls/versions/1.13.0/files/stt_en_squeezeformer_ctc_xsmall_ls.nemo",
        )
        results.append(model)

        model = PretrainedModelInfo(
            pretrained_model_name="stt_en_squeezeformer_ctc_small_ls",
            description="For details about this model, please visit https://catalog.ngc.nvidia.com/orgs/nvidia/teams/nemo/models/stt_en_squeezeformer_ctc_small_ls",
            location="https://api.ngc.nvidia.com/v2/models/nvidia/nemo/stt_en_squeezeformer_ctc_small_ls/versions/1.13.0/files/stt_en_squeezeformer_ctc_small_ls.nemo",
        )
        results.append(model)

        model = PretrainedModelInfo(
            pretrained_model_name="stt_en_squeezeformer_ctc_small_medium_ls",
            description="For details about this model, please visit https://catalog.ngc.nvidia.com/orgs/nvidia/teams/nemo/models/stt_en_squeezeformer_ctc_small_medium_ls",
            location="https://api.ngc.nvidia.com/v2/models/nvidia/nemo/stt_en_squeezeformer_ctc_small_medium_ls/versions/1.13.0/files/stt_en_squeezeformer_ctc_small_medium_ls.nemo",
        )
        results.append(model)

        model = PretrainedModelInfo(
            pretrained_model_name="stt_en_squeezeformer_ctc_medium_ls",
            description="For details about this model, please visit https://catalog.ngc.nvidia.com/orgs/nvidia/teams/nemo/models/stt_en_squeezeformer_ctc_medium_ls",
            location="https://api.ngc.nvidia.com/v2/models/nvidia/nemo/stt_en_squeezeformer_ctc_medium_ls/versions/1.13.0/files/stt_en_squeezeformer_ctc_medium_ls.nemo",
        )
        results.append(model)

        model = PretrainedModelInfo(
            pretrained_model_name="stt_en_squeezeformer_ctc_medium_large_ls",
            description="For details about this model, please visit https://catalog.ngc.nvidia.com/orgs/nvidia/teams/nemo/models/stt_en_squeezeformer_ctc_medium_large_ls",
            location="https://api.ngc.nvidia.com/v2/models/nvidia/nemo/stt_en_squeezeformer_ctc_medium_large_ls/versions/1.13.0/files/stt_en_squeezeformer_ctc_medium_large_ls.nemo",
        )
        results.append(model)

        model = PretrainedModelInfo(
            pretrained_model_name="stt_en_squeezeformer_ctc_large_ls",
            description="For details about this model, please visit https://catalog.ngc.nvidia.com/orgs/nvidia/teams/nemo/models/stt_en_squeezeformer_ctc_large_ls",
            location="https://api.ngc.nvidia.com/v2/models/nvidia/nemo/stt_en_squeezeformer_ctc_large_ls/versions/1.13.0/files/stt_en_squeezeformer_ctc_large_ls.nemo",
        )
        results.append(model)

        model = PretrainedModelInfo(
            pretrained_model_name="stt_en_conformer_ctc_small_ls",
            description="For details about this model, please visit https://ngc.nvidia.com/catalog/models/nvidia:nemo:stt_en_conformer_ctc_small_ls",
            location="https://api.ngc.nvidia.com/v2/models/nvidia/nemo/stt_en_conformer_ctc_small_ls/versions/1.0.0/files/stt_en_conformer_ctc_small_ls.nemo",
        )
        results.append(model)

        model = PretrainedModelInfo(
            pretrained_model_name="stt_en_conformer_ctc_medium_ls",
            description="For details about this model, please visit https://ngc.nvidia.com/catalog/models/nvidia:nemo:stt_en_conformer_ctc_medium_ls",
            location="https://api.ngc.nvidia.com/v2/models/nvidia/nemo/stt_en_conformer_ctc_medium_ls/versions/1.0.0/files/stt_en_conformer_ctc_medium_ls.nemo",
        )
        results.append(model)

        model = PretrainedModelInfo(
            pretrained_model_name="stt_en_conformer_ctc_large_ls",
            description="For details about this model, please visit https://ngc.nvidia.com/catalog/models/nvidia:nemo:stt_en_conformer_ctc_large_ls",
            location="https://api.ngc.nvidia.com/v2/models/nvidia/nemo/stt_en_conformer_ctc_large_ls/versions/1.0.0/files/stt_en_conformer_ctc_large_ls.nemo",
        )
        results.append(model)

        model = PretrainedModelInfo(
            pretrained_model_name="stt_fr_conformer_ctc_large",
            description="For details about this model, please visit https://catalog.ngc.nvidia.com/orgs/nvidia/teams/nemo/models/stt_fr_conformer_ctc_large",
            location="https://api.ngc.nvidia.com/v2/models/nvidia/nemo/stt_fr_conformer_ctc_large/versions/1.5.1/files/stt_fr_conformer_ctc_large.nemo",
        )
        results.append(model)

        model = PretrainedModelInfo(
            pretrained_model_name="stt_fr_no_hyphen_conformer_ctc_large",
            description="For details about this model, please visit https://catalog.ngc.nvidia.com/orgs/nvidia/teams/nemo/models/stt_fr_conformer_ctc_large",
            location="https://api.ngc.nvidia.com/v2/models/nvidia/nemo/stt_fr_conformer_ctc_large/versions/1.5.1/files/stt_fr_no_hyphen_conformer_ctc_large.nemo",
        )
        results.append(model)

        model = PretrainedModelInfo(
            pretrained_model_name="stt_de_conformer_ctc_large",
            description="For details about this model, please visit https://ngc.nvidia.com/catalog/models/nvidia:nemo:stt_de_conformer_ctc_large",
            location="https://api.ngc.nvidia.com/v2/models/nvidia/nemo/stt_de_conformer_ctc_large/versions/1.5.0/files/stt_de_conformer_ctc_large.nemo",
        )
        results.append(model)

        model = PretrainedModelInfo(
            pretrained_model_name="stt_es_conformer_ctc_large",
            description="For details about this model, please visit https://ngc.nvidia.com/catalog/models/nvidia:nemo:stt_es_conformer_ctc_large",
            location="https://api.ngc.nvidia.com/v2/models/nvidia/nemo/stt_es_conformer_ctc_large/versions/1.8.0/files/stt_es_conformer_ctc_large.nemo",
        )
        results.append(model)

        model = PretrainedModelInfo(
            pretrained_model_name="stt_hi_conformer_ctc_medium",
            description="For details about this model, please visit https://ngc.nvidia.com/catalog/models/nvidia:nemo:stt_hi_conformer_ctc_medium",
            location="https://api.ngc.nvidia.com/v2/models/nvidia/nemo/stt_hi_conformer_ctc_medium/versions/1.6.0/files/stt_hi_conformer_ctc_medium.nemo",
        )
        results.append(model)

        model = PretrainedModelInfo(
            pretrained_model_name="stt_mr_conformer_ctc_medium",
            description="For details about this model, please visit https://ngc.nvidia.com/catalog/models/nvidia:nemo:stt_mr_conformer_ctc_medium",
            location="https://api.ngc.nvidia.com/v2/models/nvidia/nemo/stt_mr_conformer_ctc_medium/versions/1.6.0/files/stt_mr_conformer_ctc_medium.nemo",
        )
        results.append(model)

        model = PretrainedModelInfo(
            pretrained_model_name="stt_enes_conformer_ctc_large",
            description="For details about this model, please visit https://ngc.nvidia.com/catalog/models/nvidia:nemo:stt_enes_conformer_ctc_large",
            location="https://api.ngc.nvidia.com/v2/models/nvidia/nemo/stt_enes_conformer_ctc_large/versions/1.0.0/files/stt_enes_conformer_ctc_large.nemo",
        )
        results.append(model)

        model = PretrainedModelInfo(
            pretrained_model_name="stt_ca_conformer_ctc_large",
            description="For details about this model, please visit https://ngc.nvidia.com/catalog/models/nvidia:nemo:stt_ca_conformer_ctc_large",
            location="https://api.ngc.nvidia.com/v2/models/nvidia/nemo/stt_ca_conformer_ctc_large/versions/1.11.0/files/stt_ca_conformer_ctc_large.nemo",
        )
        results.append(model)

        model = PretrainedModelInfo(
            pretrained_model_name="stt_rw_conformer_ctc_large",
            description="For details about this model, please visit https://ngc.nvidia.com/catalog/models/nvidia:nemo:stt_rw_conformer_ctc_large",
            location="https://api.ngc.nvidia.com/v2/models/nvidia/nemo/stt_rw_conformer_ctc_large/versions/1.11.0/files/stt_rw_conformer_ctc_large.nemo",
        )
        results.append(model)

        model = PretrainedModelInfo(
            pretrained_model_name="stt_enes_conformer_ctc_large_codesw",
            description="For details about this model, please visit https://ngc.nvidia.com/catalog/models/nvidia:nemo:stt_enes_conformer_ctc_large_codesw",
            location="https://api.ngc.nvidia.com/v2/models/nvidia/nemo/stt_enes_conformer_ctc_large_codesw/versions/1.0.0/files/stt_enes_conformer_ctc_large_codesw.nemo",
        )
        results.append(model)

        model = PretrainedModelInfo(
            pretrained_model_name="stt_be_conformer_ctc_large",
            description="For details about this model, please visit https://ngc.nvidia.com/catalog/models/nvidia:nemo:stt_be_conformer_ctc_large",
            location="https://api.ngc.nvidia.com/v2/models/nvidia/nemo/stt_be_conformer_ctc_large/versions/1.12.0/files/stt_be_conformer_ctc_large.nemo",
        )
        results.append(model)

        model = PretrainedModelInfo(
            pretrained_model_name="stt_hr_conformer_ctc_large",
            description="For details about this model, please visit https://ngc.nvidia.com/catalog/models/nvidia:nemo:stt_hr_conformer_ctc_large",
            location="https://api.ngc.nvidia.com/v2/models/nvidia/nemo/stt_hr_conformer_ctc_large/versions/1.11.0/files/stt_hr_conformer_ctc_large.nemo",
        )
        results.append(model)

        model = PretrainedModelInfo(
            pretrained_model_name="stt_it_conformer_ctc_large",
            description="For details about this model, please visit https://ngc.nvidia.com/catalog/models/nvidia:nemo:stt_it_conformer_ctc_large",
            location="https://api.ngc.nvidia.com/v2/models/nvidia/nemo/stt_it_conformer_ctc_large/versions/1.13.0/files/stt_it_conformer_ctc_large.nemo",
        )
        results.append(model)

        model = PretrainedModelInfo(
            pretrained_model_name="stt_ru_conformer_ctc_large",
            description="For details about this model, please visit https://ngc.nvidia.com/catalog/models/nvidia:nemo:stt_ru_conformer_ctc_large",
            location="https://api.ngc.nvidia.com/v2/models/nvidia/nemo/stt_ru_conformer_ctc_large/versions/1.13.0/files/stt_ru_conformer_ctc_large.nemo",
        )
        results.append(model)

        model = PretrainedModelInfo(
            pretrained_model_name="stt_eo_conformer_ctc_large",
            description="For details about this model, please visit https://ngc.nvidia.com/catalog/models/nvidia:nemo:stt_eo_conformer_ctc_large",
            location="https://api.ngc.nvidia.com/v2/models/nvidia/nemo/stt_eo_conformer_ctc_large/versions/1.14.0/files/stt_eo_conformer_ctc_large.nemo",
        )
        results.append(model)

        return results<|MERGE_RESOLUTION|>--- conflicted
+++ resolved
@@ -88,13 +88,6 @@
             log_prediction=self._cfg.get("log_prediction", False),
         )
 
-<<<<<<< HEAD
-    def _setup_dataset_from_config(self, config: Optional[Dict]):
-        if 'augmentor' in config:
-            augmentor = process_augmentations(config['augmentor'])
-        else:
-            augmentor = None
-=======
     def _setup_dataloader_from_config(self, config: Optional[Dict]):
         dataset = audio_to_text_dataset.get_audio_to_text_bpe_dataset_from_config(
             config=config,
@@ -104,7 +97,6 @@
             tokenizer=self.tokenizer,
             preprocessor_cfg=self.cfg.get("preprocessor", None),
         )
->>>>>>> 97f53ce2
 
         if dataset is None:
             return None
@@ -116,41 +108,11 @@
         shuffle = config['shuffle']
         if config.get('is_tarred', False):
             shuffle = False
-<<<<<<< HEAD
-        else:
-            if 'manifest_filepath' in config and config['manifest_filepath'] is None:
-                logging.warning(f"Could not load dataset as `manifest_filepath` was None. Provided config : {config}")
-                return None
-            if is_concat:
-                dataset = audio_to_text_dataset.get_concat_bpe_dataset(
-                    config=config,
-                    global_rank=self.global_rank,
-                    world_size=self.world_size,
-                    tokenizer=self.tokenizer,
-                    augmentor=augmentor,
-                )
-            else:
-                dataset = audio_to_text_dataset.get_bpe_dataset(
-                    config=config, tokenizer=self.tokenizer, augmentor=augmentor
-                )
-
-        return dataset
-
-    def _setup_dataloader_from_config(self, config: Optional[Dict]):
-        dataset = self._setup_dataset_from_config(config)
-        if dataset is None:
-            return None
-=======
->>>>>>> 97f53ce2
 
         if hasattr(dataset, 'collate_fn'):
             collate_fn = dataset.collate_fn
         else:
             collate_fn = dataset.datasets[0].collate_fn
-
-        shuffle = config['shuffle']
-        if config.get('is_tarred', False):
-            shuffle = False
 
         return torch.utils.data.DataLoader(
             dataset=dataset,
