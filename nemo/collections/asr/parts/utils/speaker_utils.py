--- conflicted
+++ resolved
@@ -481,16 +481,10 @@
                     start, dur, _ = float(vad_out[0]), float(vad_out[1]), vad_out[2]
                 start, dur = float("{:.3f}".format(start)), float("{:.3f}".format(dur))
 
-<<<<<<< HEAD
-                if start == 0 and dur == 0:
-                    continue
-                else:
-=======
                 if start == 0 and dur == 0:  # No speech segments
                     continue
                 else:
 
->>>>>>> 01655b8e
                     if time_tup[0] >= 0 and start > time_tup[1]:
                         dur2 = float("{:.3f}".format(time_tup[1] - time_tup[0]))
                         if time_tup[0] < max_duration and dur2 > 0:
