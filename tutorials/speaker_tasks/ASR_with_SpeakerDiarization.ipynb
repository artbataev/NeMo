--- conflicted
+++ resolved
@@ -30,11 +30,7 @@
     "!pip install unidecode\n",
     "\n",
     "# ## Install NeMo\n",
-<<<<<<< HEAD
-    "BRANCH = 'r1.5.0'\n",
-=======
     "BRANCH = 'r1.6.0'\n",
->>>>>>> 66b5b07b
     "!python -m pip install git+https://github.com/NVIDIA/NeMo.git@$BRANCH#egg=nemo_toolkit[asr]\n",
     "\n",
     "## Install TorchAudio\n",
@@ -62,11 +58,7 @@
     "For detailed parameter setting and execution of speaker diarization, refer to this [Diarization Inference](https://github.com/NVIDIA/NeMo/blob/stable/tutorials/speaker_tasks/Speaker_Diarization_Inference.ipynb) tutorial.\n",
     "\n",
     "\n",
-<<<<<<< HEAD
-    "An example script that runs ASR and speaker diarization together can be found at [ASR with Diarization](https://github.com/NVIDIA/NeMo/blob/r1.5.0/examples/speaker_tasks/diarization/asr_with_diarization.py).\n",
-=======
     "An example script that runs ASR and speaker diarization together can be found at [ASR with Diarization](https://github.com/NVIDIA/NeMo/blob/main/examples/speaker_tasks/diarization/offline_diarization_with_asr.py).\n",
->>>>>>> 66b5b07b
     "\n",
     "### Speaker diarization in ASR pipeline\n",
     "\n",
@@ -208,13 +200,9 @@
    "metadata": {},
    "outputs": [],
    "source": [
-<<<<<<< HEAD
-    "CONFIG_URL = \"https://raw.githubusercontent.com/NVIDIA/NeMo/r1.5.0/examples/speaker_tasks/diarization/conf/speaker_diarization.yaml\"\n",
-=======
     "from omegaconf import OmegaConf\n",
     "import shutil\n",
     "CONFIG_URL = \"https://raw.githubusercontent.com/NVIDIA/NeMo/main/examples/speaker_tasks/diarization/conf/offline_diarization_with_asr.yaml\"\n",
->>>>>>> 66b5b07b
     "\n",
     "if not os.path.exists(os.path.join(data_dir,'offline_diarization_with_asr.yaml')):\n",
     "    CONFIG = wget.download(CONFIG_URL, data_dir)\n",
