# Copyright (c) 2024, NVIDIA CORPORATION.  All rights reserved.
#
# Licensed under the Apache License, Version 2.0 (the "License");
# you may not use this file except in compliance with the License.
# You may obtain a copy of the License at
#
#     http://www.apache.org/licenses/LICENSE-2.0
#
# Unless required by applicable law or agreed to in writing, software
# distributed under the License is distributed on an "AS IS" BASIS,
# WITHOUT WARRANTIES OR CONDITIONS OF ANY KIND, either express or implied.
# See the License for the specific language governing permissions and
# limitations under the License.
#

"""
# This script evaluates CTC and Transducer (RNNT) models (only Hybrid Transducer-CTC in case of Transducer) in context biasing mode
# by applying CTC-based Word Spotter (paper link) 

# Config Help

To discover all arguments of the script, please run :
python eval_greedy_decoding_with_context_biasing.py --help
python eval_greedy_decoding_with_context_biasing.py --cfg job

# USAGE

python eval_greedy_decoding_with_context_biasing.py \
            nemo_model_file=<path to the .nemo file of the model> \
            input_manifest=<path to the evaluation JSON manifest file \
            preds_output_folder=<optional folder to store the predictions> \
            decoder_type=<type of model decoder [ctc or rnnt]> \
            acoustic_batch_size=<batch size to calculate log probabilities> \
            apply_context_biasing=<True or False to apply context biasing> \
            context_file=<path to the context biasing file with key words/phrases> \
            beam_threshold=[<list of the beam thresholds, separated with commas>] \
            context_score=[<list of the context scores, separated with commas>] \
            ctc_ali_token_weight=[<list of the ctc alignment token weights, separated with commas>] \
            ...

# Description of context biasing graph:
Context biasing file contains words/phrases with their spellings
(one word/phrase per line, spellings are separated from word/phrase by dash symbol):
WORD1_SPELLING1
WORD2_SPELLING1_SPELLING2
...
nvidia_nvidia
gpu_gpu_g p u
nvlink_nvlink_nv link
...
alternative spellings help to improve the recognition accuracy of abbreviations and complicated words,
which are often recognized as separate words (gpu -> g p u, nvlink -> nv link, tensorrt -> tensor rt, and so on).


# Grid Search for Hyper parameters

For grid search, you can provide a list of arguments as follows -

            beam_threshold=[4.0,5.0,6.0,....] \
            context_score=[1.0,1.5,...,4.0,4.5] \
            ctc_ali_token_weight=[0.1,0.2,...,0.7,0.8] \

"""


import contextlib
import json
import os
import tempfile
from dataclasses import dataclass, field, is_dataclass
from pathlib import Path
<<<<<<< HEAD
from typing import List, Optional, Dict, Tuple
=======
from typing import Dict, List, Optional
>>>>>>> 9bbb1ad8

import editdistance
import numpy as np
import torch
from omegaconf import MISSING, OmegaConf
from sklearn.model_selection import ParameterGrid
from tqdm.auto import tqdm

import nemo.collections.asr as nemo_asr
from nemo.collections.asr.models import EncDecCTCModelBPE, EncDecHybridRNNTCTCModel
from nemo.collections.asr.parts.context_biasing import (
    ContextGraphCTC,
    compute_fscore,
    merge_alignment_with_ws_hyps,
    run_word_spotter,
)
from nemo.core.config import hydra_runner
from nemo.utils import logging


@dataclass
class EvalContextBiasingConfig:
    """
    Evaluate CTC and Transducer (RNNT) ASR models in greedy decoding with context biasing.
    """

    # # The path of the '.nemo' file of the ASR model or the name of a pretrained model (ngc / huggingface)
    nemo_model_file: str = MISSING

    # File paths
    input_manifest: str = MISSING  # The manifest file of the evaluation set
    preds_output_folder: Optional[str] = None  # The optional folder where the predictions are stored

    # Parameters for inference
    acoustic_batch_size: int = 128  # The batch size to calculate log probabilities
    beam_batch_size: int = 128  # The batch size to be used for beam search decoding
    device: str = "cuda"  # The device to load the model onto to calculate log probabilities
    use_amp: bool = False  # Whether to use AMP if available to calculate log probabilities
    num_workers: int = 1  # Number of workers for DataLoader
    decoder_type: Optional[str] = None  # [ctc, rnnt] decoder type for asr model

    # Context-Biasing params
    apply_context_biasing: bool = False  # True in case of context biasing
    context_file: Optional[str] = None  # text file with context biasing words and their spellings
    spelling_separator: str = "_"  # separator between word and its spellings in context biasing file
    beam_threshold: List[float] = field(default_factory=lambda: [5.0])  # beam pruning threshold for ctc-ws decoding
    context_score: List[float] = field(default_factory=lambda: [3.0])  # per token weight for context biasing words
    ctc_ali_token_weight: List[float] = field(
        default_factory=lambda: [0.6]
    )  # weight of CTC tokens to prevent false accept errors

    # Auxiliary parameters
    sort_logits: bool = True  # do logits sorting before decoding - it reduces computation on puddings
    softmax_temperature: float = 1.00
    preserve_alignments: bool = False


def decoding_step(
    asr_model: nemo_asr.models.ASRModel,
    cfg: EvalContextBiasingConfig,
    encoder_outputs: List[torch.Tensor],
    ctc_logprobs: List[np.ndarray],
    target_transcripts: List[str],
    audio_file_paths: List[str],
    durations: List[str],
    preds_output_manifest: str = None,
    beam_batch_size: int = 128,
    progress_bar: bool = True,
    context_graph: ContextGraphCTC = None,
    blank_idx: int = 0,
    hp: Dict = None,
<<<<<<< HEAD
) -> Tuple(float, float):
    
=======
):

>>>>>>> 9bbb1ad8
    # run CTC-based Word Spotter:
    if cfg.apply_context_biasing:
        ws_results = {}
        for idx, logits in tqdm(
            enumerate(ctc_logprobs), desc=f"Eval CTC-based Word Spotter...", ncols=120, total=len(ctc_logprobs)
        ):
            ws_results[audio_file_paths[idx]] = run_word_spotter(
                logits,
                context_graph,
                asr_model,
                blank_idx=blank_idx,
                beam_threshold=hp['beam_threshold'],
                cb_weight=hp['context_score'],
                ctc_ali_token_weight=hp['ctc_ali_token_weight'],
            )

    level = logging.getEffectiveLevel()
    logging.setLevel(logging.CRITICAL)
    # Reset config
    asr_model.change_decoding_strategy(None)

    # preserve aligmnet:
    asr_model.cfg.decoding.preserve_alignments = cfg.preserve_alignments

    # Update model's decoding strategy config
    if isinstance(asr_model, EncDecCTCModelBPE):
        asr_model.cfg.decoding.strategy = "greedy"
    else:
        asr_model.cfg.decoding.strategy = "greedy_batch"

    # Update model's decoding strategy
    asr_model.change_decoding_strategy(asr_model.cfg.decoding)
    logging.setLevel(level)

    wer_dist_first = cer_dist_first = 0
    words_count = chars_count = sample_idx = 0

    if preds_output_manifest:
        out_manifest = open(preds_output_manifest, 'w', encoding='utf_8', newline='\n')

    # ctc part for both EncDecCTCModelBPE and EncDecHybridRNNTCTCModel
    if cfg.decoder_type == "ctc":
        for batch_idx, probs in enumerate(ctc_logprobs):
            preds = np.argmax(probs, axis=1)
            if cfg.apply_context_biasing and ws_results[audio_file_paths[batch_idx]]:
                # make new text by mearging alignment with ctc-ws predictions:
                pred_text = merge_alignment_with_ws_hyps(
                    preds, asr_model, ws_results[audio_file_paths[batch_idx]], decoder_type="ctc", blank_idx=blank_idx,
                )
            else:
                preds_tensor = torch.tensor(preds, device='cpu').unsqueeze(0)
                if isinstance(asr_model, EncDecHybridRNNTCTCModel):
                    pred_text = asr_model.ctc_decoding.ctc_decoder_predictions_tensor(preds_tensor)[0][0]
                else:
                    pred_text = asr_model.wer.decoding.ctc_decoder_predictions_tensor(preds_tensor)[0][0]

            pred_split_w = pred_text.split()
            target_split_w = target_transcripts[batch_idx].split()
            pred_split_c = list(pred_text)
            target_split_c = list(target_transcripts[batch_idx])

            wer_dist = editdistance.eval(target_split_w, pred_split_w)
            cer_dist = editdistance.eval(target_split_c, pred_split_c)

            wer_dist_first += wer_dist
            cer_dist_first += cer_dist
            words_count += len(target_split_w)
            chars_count += len(target_split_c)

            if preds_output_manifest:
                item = {
                    'audio_filepath': audio_file_paths[batch_idx],
                    'duration': durations[batch_idx],
                    'text': target_transcripts[batch_idx],
                    'pred_text': pred_text,
                    'wer': f"{wer_dist/len(target_split_w):.4f}",
                }
                out_manifest.write(json.dumps(item) + "\n")
        preds_output_manifest.close()

        return wer_dist_first / words_count, cer_dist_first / chars_count

    # rnnt part for EncDecHybridRNNTCTCModel
    elif cfg.decoder_type == "rnnt":
        if progress_bar:
            description = "Greedy_batch decoding.."
            it = tqdm(range(int(np.ceil(len(encoder_outputs) / beam_batch_size))), desc=description, ncols=120)
        else:
            it = range(int(np.ceil(len(encoder_outputs) / beam_batch_size)))
        for batch_idx in it:
            probs_batch = encoder_outputs[batch_idx * beam_batch_size : (batch_idx + 1) * beam_batch_size]
            probs_lens = torch.tensor([prob.shape[-1] for prob in probs_batch])
            with torch.no_grad():
                packed_batch = torch.zeros(len(probs_batch), probs_batch[0].shape[0], max(probs_lens), device='cpu')

                for prob_index in range(len(probs_batch)):
                    packed_batch[prob_index, :, : probs_lens[prob_index]] = torch.tensor(
                        probs_batch[prob_index].unsqueeze(0), device=packed_batch.device, dtype=packed_batch.dtype
                    )
                best_hyp_batch, beams_batch = asr_model.decoding.rnnt_decoder_predictions_tensor(
                    packed_batch, probs_lens, return_hypotheses=True,
                )
            beams_batch = [[x] for x in best_hyp_batch]

            for beams_idx, beams in enumerate(beams_batch):
                target = target_transcripts[sample_idx + beams_idx]
                target_split_w = target.split()
                target_split_c = list(target)
                words_count += len(target_split_w)
                chars_count += len(target_split_c)
                for candidate_idx, candidate in enumerate(
                    beams
                ):  # type: (int, rnnt_beam_decoding.rnnt_utils.Hypothesis)

                    if cfg.apply_context_biasing and ws_results[audio_file_paths[sample_idx + beams_idx]]:
                        # make new text by mearging alignment with ctc-ws predictions:
                        pred_text = merge_alignment_with_ws_hyps(
                            candidate,
                            asr_model,
                            ws_results[audio_file_paths[sample_idx + beams_idx]],
                            decoder_type="rnnt",
                            blank_idx=blank_idx,
                        )
                        beams[0].text = pred_text
                    else:
                        pred_text = candidate.text

                    pred_split_w = pred_text.split()
                    wer_dist = editdistance.eval(target_split_w, pred_split_w)
                    pred_split_c = list(pred_text)
                    cer_dist = editdistance.eval(target_split_c, pred_split_c)

                    if candidate_idx == 0:
                        # first candidate
                        wer_dist_tosave = wer_dist
                        wer_dist_first += wer_dist
                        cer_dist_first += cer_dist

                # write manifest with prediction results
                alignment = []

                if preds_output_manifest:
                    item = {
                        'audio_filepath': audio_file_paths[sample_idx + beams_idx],
                        'duration': durations[sample_idx + beams_idx],
                        'text': target_transcripts[sample_idx + beams_idx],
                        'pred_text': beams[0].text,
                        'wer': f"{wer_dist_tosave/len(target_split_w):.3f}",
                        'alignment': f"{alignment}",
                    }
                    out_manifest.write(json.dumps(item) + "\n")

            sample_idx += len(probs_batch)
        preds_output_manifest.close()

        return wer_dist_first / words_count, cer_dist_first / chars_count


@hydra_runner(config_path=None, config_name='EvalContextBiasingConfig', schema=EvalContextBiasingConfig)
def main(cfg: EvalContextBiasingConfig):
    if is_dataclass(cfg):
        cfg = OmegaConf.structured(cfg)

    assert os.path.isfile(cfg.input_manifest), f"input_manifest {cfg.input_manifest} does not exist"
    assert cfg.apply_context_biasing and cfg.context_file, "context_file must be provided in case of context biasing"
    assert os.path.isfile(cfg.context_file), f"context_file {cfg.context_file} does not exist"
    assert cfg.decoder_type in ["ctc", "rnnt"], "decoder_type must be ctc or rnnt"

    # load nemo asr model
    if cfg.nemo_model_file.endswith('.nemo'):
        asr_model = nemo_asr.models.ASRModel.restore_from(cfg.nemo_model_file, map_location=torch.device(cfg.device))
    else:
        logging.warning(
            "nemo_model_file does not end with .nemo, therefore trying to load a pretrained model with this name."
        )
        asr_model = nemo_asr.models.ASRModel.from_pretrained(
            cfg.nemo_model_file, map_location=torch.device(cfg.device)
        )
    assert isinstance(
        asr_model, (EncDecCTCModelBPE, EncDecHybridRNNTCTCModel)
    ), "ASR model must be CTC BPE or Hybrid Transducer-CTC"

    # load nemo manifest
    target_transcripts = []
    durations = []
    manifest_dir = Path(cfg.input_manifest).parent
    with open(cfg.input_manifest, 'r', encoding='utf_8') as manifest_file:
        audio_file_paths = []
        for line in tqdm(manifest_file, desc=f"Reading Manifest {cfg.input_manifest} ...", ncols=120):
            data = json.loads(line)
            audio_file = Path(data['audio_filepath'])
            if not audio_file.is_file() and not audio_file.is_absolute():
                audio_file = manifest_dir / audio_file
            target_transcripts.append(data['text'])
            durations.append(data['duration'])
            audio_file_paths.append(str(audio_file.absolute()))

    @contextlib.contextmanager
    def default_autocast():
        yield

    if cfg.use_amp:
        if torch.cuda.is_available() and hasattr(torch.cuda, 'amp') and hasattr(torch.cuda.amp, 'autocast'):
            logging.info("AMP is enabled!\n")
            autocast = torch.cuda.amp.autocast
        else:
            autocast = default_autocast
    else:
        autocast = default_autocast

    # manual calculation of encoder_embeddings
    with autocast():
        with torch.no_grad():
            asr_model.eval()
            asr_model.encoder.freeze()
            device = next(asr_model.parameters()).device
            encoder_outputs = []
            ctc_logprobs = []
            if isinstance(asr_model, EncDecCTCModelBPE):
                # in case of EncDecCTCModelBPE
                ctc_logprobs = asr_model.transcribe(
                    audio_file_paths, batch_size=cfg.acoustic_batch_size, logprobs=True
                )
                blank_idx = asr_model.decoding.blank_id
            else:
                # in case of EncDecHybridRNNTCTCModel
                with tempfile.TemporaryDirectory() as tmpdir:
                    with open(os.path.join(tmpdir, 'manifest.json'), 'w', encoding='utf-8') as fp:
                        for audio_file in audio_file_paths:
                            entry = {'audio_filepath': audio_file, 'duration': 100000, 'text': ''}
                            fp.write(json.dumps(entry) + '\n')
                    config = {
                        'paths2audio_files': audio_file_paths,
                        'batch_size': cfg.acoustic_batch_size,
                        'temp_dir': tmpdir,
                        'num_workers': cfg.num_workers,
                        'channel_selector': None,
                        'augmentor': None,
                    }
                    temporary_datalayer = asr_model._setup_transcribe_dataloader(config)

                    for test_batch in tqdm(
                        temporary_datalayer, desc="Getting encoder and CTC decoder outputs...", disable=False
                    ):
                        encoded, encoded_len = asr_model.forward(
                            input_signal=test_batch[0].to(device), input_signal_length=test_batch[1].to(device)
                        )
                        ctc_dec_outputs = asr_model.ctc_decoder(encoder_output=encoded).cpu()
                        # dump encoder embeddings per file
                        for idx in range(encoded.shape[0]):
                            encoded_no_pad = encoded[idx, :, : encoded_len[idx]]
                            ctc_dec_outputs_no_pad = ctc_dec_outputs[idx, : encoded_len[idx]]
                            encoder_outputs.append(encoded_no_pad)
                            ctc_logprobs.append(ctc_dec_outputs_no_pad.cpu().numpy())
                    blank_idx = asr_model.decoder.blank_idx

    # load context biasing words
    if cfg.context_file:
        context_transcripts = []
        for line in open(cfg.context_file).readlines():
            item = line.strip().lower().split(cfg.spelling_separator)
            word = item[0]
            word_tokenization = [asr_model.tokenizer.text_to_ids(x) for x in item[1:]]
            context_transcripts.append([word, word_tokenization])
        context_words = [item[0] for item in context_transcripts]
        # build context graph:
        if cfg.apply_context_biasing:
            context_graph = ContextGraphCTC(blank_id=blank_idx)
            context_graph.build(context_transcripts)
        else:
            context_graph = None

    # sort encoder_outputs according to length:
    if cfg.decoder_type == "rnnt" and cfg.sort_logits:
        encoder_outputs_with_indeces = sorted(enumerate(encoder_outputs), key=lambda x: x[1].size()[1], reverse=True)
        encoder_outputs_sorted = []
        target_transcripts_sorted = []
        audio_file_paths_sorted = []
        durations_sorted = []
        ctc_logprobs_sorted = []
        for pair in encoder_outputs_with_indeces:
            encoder_outputs_sorted.append(pair[1])
            target_transcripts_sorted.append(target_transcripts[pair[0]])
            audio_file_paths_sorted.append(audio_file_paths[pair[0]])
            durations_sorted.append(durations[pair[0]])
            ctc_logprobs_sorted.append(ctc_logprobs[pair[0]])
        encoder_outputs = encoder_outputs_sorted
        target_transcripts = target_transcripts_sorted
        audio_file_paths = audio_file_paths_sorted
        durations = durations_sorted
        ctc_logprobs = ctc_logprobs_sorted

    # setup search parameters grid
    params = {
        'beam_threshold': cfg.beam_threshold,
        'context_score': cfg.context_score,
        'ctc_ali_token_weight': cfg.ctc_ali_token_weight,
    }
    hp_grid = ParameterGrid(params)
    hp_grid = list(hp_grid)

    logging.info(f"=========================Starting the decoding========================")
    logging.info(f"Grid search size: {len(hp_grid)}")
    logging.info(f"It may take some time...")
    logging.info(f"======================================================================")

    asr_model = asr_model.to('cpu')
    best_wer = 1e6

    # run decoding step for each hyper parameter set
    for hp in hp_grid:
        results_file = (
            f"preds_out_bthr-{hp['beam_threshold']}_cs-{hp['context_score']}ctcw-{hp['ctc_ali_token_weight']}"
        )
        preds_output_manifest = os.path.join(cfg.preds_output_folder, results_file)
        candidate_wer, candidate_cer = decoding_step(
            asr_model,
            cfg,
            encoder_outputs=encoder_outputs,
            target_transcripts=target_transcripts,
            audio_file_paths=audio_file_paths,
            durations=durations,
            beam_batch_size=cfg.beam_batch_size,
            progress_bar=True,
            preds_output_manifest=preds_output_manifest,
            context_graph=context_graph,
            ctc_logprobs=ctc_logprobs,
            blank_idx=blank_idx,
            hp=hp,
        )

        # compute fscore
        fscore_stats = compute_fscore(preds_output_manifest, context_words, return_scores=True)

        # find the best wer value
        if candidate_wer < best_wer:
            best_beam_threshold = hp["beam_threshold"]
            best_context_score = hp["context_score"]
            best_ctc_ali_token_weight = hp["ctc_ali_token_weight"]
            best_wer = candidate_wer
            best_fscore_stats = fscore_stats

        logging.info(
            f"============================================================================================================="
        )
        logging.info(f"Greedy WER/CER = {candidate_wer:.2%}/{candidate_cer:.2%}")
        logging.info(
            f"Params: b_thr={hp['beam_threshold']}, cs={hp['context_score']}, ctc_ali_weight = {hp['ctc_ali_token_weight']}"
        )
        logging.info(
            f"============================================================================================================="
        )

    logging.info(f"Best WER = {best_wer:.2%}")
    logging.info(
        f"Best Precision/Recall/Fscore = {best_fscore_stats[0]:.4f}/{best_fscore_stats[1]:.4f}/{best_fscore_stats[2]:.4f}"
    )
    logging.info(
        f"Best beam_threshold = {best_beam_threshold}, context_score = {best_context_score}, ctc_ali_token_weight = {best_ctc_ali_token_weight}"
    )


if __name__ == '__main__':
    main()<|MERGE_RESOLUTION|>--- conflicted
+++ resolved
@@ -69,11 +69,7 @@
 import tempfile
 from dataclasses import dataclass, field, is_dataclass
 from pathlib import Path
-<<<<<<< HEAD
-from typing import List, Optional, Dict, Tuple
-=======
-from typing import Dict, List, Optional
->>>>>>> 9bbb1ad8
+from typing import Dict, List, Optional, Tuple
 
 import editdistance
 import numpy as np
@@ -145,13 +141,8 @@
     context_graph: ContextGraphCTC = None,
     blank_idx: int = 0,
     hp: Dict = None,
-<<<<<<< HEAD
 ) -> Tuple(float, float):
     
-=======
-):
-
->>>>>>> 9bbb1ad8
     # run CTC-based Word Spotter:
     if cfg.apply_context_biasing:
         ws_results = {}
